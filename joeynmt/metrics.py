# coding: utf-8
"""
This module holds various MT evaluation metrics.
"""

import sacrebleu
import pyter
import numpy as np
<<<<<<< HEAD
=======

>>>>>>> b2ecb072

def chrf(hypotheses, references):
    """
    Character F-score from sacrebleu

    :param hypotheses: list of hypotheses (strings)
    :param references: list of references (strings)
    :return:
    """
    return sacrebleu.corpus_chrf(hypotheses=hypotheses, references=references)


def bleu(hypotheses, references):
    """
    Raw corpus BLEU from sacrebleu (without tokenization)

    :param hypotheses: list of hypotheses (strings)
    :param references: list of references (strings)
    :return:
    """
    return sacrebleu.raw_corpus_bleu(sys_stream=hypotheses,
                                     ref_streams=[references]).score


def token_accuracy(hypotheses, references, level="word"):
    """
    Compute the accuracy of hypothesis tokens: correct tokens / all tokens
    Tokens are correct if they appear in the same position in the reference.

    :param hypotheses: list of hypotheses (strings)
    :param references: list of references (strings)
    :param level: segmentation level, either "word", "bpe", or "char"
    :return:
    """
    correct_tokens = 0
    all_tokens = 0
    split_char = " " if level in ["word", "bpe"] else ""
    assert len(hypotheses) == len(references)
    for hyp, ref in zip(hypotheses, references):
        all_tokens += len(hyp)
        for h_i, r_i in zip(hyp.split(split_char), ref.split(split_char)):
            # min(len(h), len(r)) tokens considered
            if h_i == r_i:
                correct_tokens += 1
    return (correct_tokens / all_tokens)*100 if all_tokens > 0 else 0.0


def sequence_accuracy(hypotheses, references):
    """
    Compute the accuracy of hypothesis tokens: correct tokens / all tokens
    Tokens are correct if they appear in the same position in the reference.

    :param hypotheses: list of hypotheses (strings)
    :param references: list of references (strings)
    :return:
    """
    assert len(hypotheses) == len(references)
    correct_sequences = sum([1 for (hyp, ref) in zip(hypotheses, references)
                             if hyp == ref])
    return (correct_sequences / len(hypotheses))*100 if hypotheses else 0.0


def ter(hypotheses, references):
    """
    Compute the average Translation Error Rate.
    Counts ratio of number of edits needed in hypothesis vs reference length.
<<<<<<< HEAD
=======

>>>>>>> b2ecb072
    :param hypotheses: list of hypotheses (strings)
    :param references: list of references (strings)
    :return:
    """
    refs = [r.split() for r in references]

    hyps = [h.split() for h in hypotheses]

    assert len(refs) == len(hyps)
    ters = []
    for h, r in zip(hyps, refs):
        if len(r) == 0:
            ters.append(0)
        else:
            ters.append(pyter.ter(h, r))
    avg_ter = np.mean(ters)  # macro avg
    return avg_ter*100<|MERGE_RESOLUTION|>--- conflicted
+++ resolved
@@ -6,10 +6,7 @@
 import sacrebleu
 import pyter
 import numpy as np
-<<<<<<< HEAD
-=======
 
->>>>>>> b2ecb072
 
 def chrf(hypotheses, references):
     """
@@ -76,10 +73,7 @@
     """
     Compute the average Translation Error Rate.
     Counts ratio of number of edits needed in hypothesis vs reference length.
-<<<<<<< HEAD
-=======
 
->>>>>>> b2ecb072
     :param hypotheses: list of hypotheses (strings)
     :param references: list of references (strings)
     :return:
@@ -96,4 +90,5 @@
         else:
             ters.append(pyter.ter(h, r))
     avg_ter = np.mean(ters)  # macro avg
+
     return avg_ter*100
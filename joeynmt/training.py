--- conflicted
+++ resolved
@@ -28,13 +28,11 @@
     make_logger, set_seed, symlink_update
 from joeynmt.model import Model
 from joeynmt.prediction import validate_on_data
-<<<<<<< HEAD
-from joeynmt.transformer import NoamScheduler
-=======
+
 from joeynmt.data import load_data, make_data_iter
 from joeynmt.builders import build_optimizer, build_scheduler, \
     build_gradient_clipper
->>>>>>> 998acf4b
+from joeynmt.transformer import NoamScheduler
 
 
 # pylint: disable=too-many-instance-attributes
@@ -72,25 +70,7 @@
 
         # optimization
         self.learning_rate_min = train_config.get("learning_rate_min", 1.0e-8)
-<<<<<<< HEAD
-        if train_config["loss"].lower() not in ["crossentropy", "xent",
-                                                "mle", "cross-entropy"]:
-            raise NotImplementedError("Loss is not implemented. Only xent.")
-        learning_rate = train_config.get("learning_rate", 3.0e-4)
-        weight_decay = train_config.get("weight_decay", 0)
-        if train_config["optimizer"].lower() == "adam":
-            self.optimizer = torch.optim.Adam(
-                model.parameters(), weight_decay=weight_decay, lr=learning_rate,
-                betas=train_config.get("adam_betas", [0.9, 0.999]))
-        else:
-            # default
-            self.optimizer = torch.optim.SGD(
-                model.parameters(), weight_decay=weight_decay, lr=learning_rate)
-        self.schedule_metric = train_config.get("schedule_metric",
-                                                "eval_metric")
-        self.ckpt_metric = train_config.get("ckpt_metric", "eval_metric")
-        self.best_ckpt_iteration = 0
-=======
+
         self.clip_grad_fun = build_gradient_clipper(config=train_config)
         self.optimizer = build_optimizer(config=train_config,
                                          parameters=model.parameters())
@@ -103,43 +83,10 @@
         self.eval_metric = train_config.get("eval_metric", "bleu")
         self.early_stopping_metric = train_config.get("early_stopping_metric",
                                                       "eval_metric")
->>>>>>> 998acf4b
+
         # if we schedule after BLEU/chrf, we want to maximize it, else minimize
         # early_stopping_metric decides on how to find the early stopping point:
         # ckpts are written when there's a new high/low score for this metric
-<<<<<<< HEAD
-        if self.ckpt_metric == "eval_metric":
-            self.best_ckpt_score = -np.inf
-            self.is_best = lambda x: x > self.best_ckpt_score
-        else:
-            self.best_ckpt_score = np.inf
-            self.is_best = lambda x: x < self.best_ckpt_score
-        self.scheduler = None
-        if "scheduling" in train_config.keys() and \
-                train_config["scheduling"]:
-            if train_config["scheduling"].lower() == "plateau":
-                # learning rate scheduler
-                self.scheduler = torch.optim.lr_scheduler.ReduceLROnPlateau(
-                    optimizer=self.optimizer,
-                    mode=scheduler_mode,
-                    verbose=False,
-                    threshold_mode='abs',
-                    factor=train_config.get("decrease_factor", 0.1),
-                    patience=train_config.get("patience", 10))
-            elif train_config["scheduling"].lower() == "decaying":
-                self.scheduler = torch.optim.lr_scheduler.StepLR(
-                    optimizer=self.optimizer,
-                    step_size=train_config.get("decaying_step_size", 10))
-            elif train_config["scheduling"].lower() == "exponential":
-                self.scheduler = torch.optim.lr_scheduler.ExponentialLR(
-                    optimizer=self.optimizer,
-                    gamma=train_config.get("decrease_factor", 0.99)
-                )
-            elif train_config["scheduling"].lower() == "noam":
-                self.scheduler = NoamScheduler(
-                    config["model"]["encoder"]["hidden_size"], 1, 4000,
-                    self.optimizer)
-=======
         if self.early_stopping_metric == "eval_metric":
             if self.eval_metric in ["bleu", "chrf"]:
                 self.minimize_metric = False
@@ -152,11 +99,11 @@
         self.scheduler, self.scheduler_step_at = build_scheduler(
             config=train_config,
             scheduler_mode="min" if self.minimize_metric else "max",
-            optimizer=self.optimizer)
+            optimizer=self.optimizer,
+            hidden_size=config["model"]["encoder"]["hidden_size"])
 
         # data & batch handling
         self.level = config["data"]["level"]
->>>>>>> 998acf4b
         self.shuffle = train_config.get("shuffle", True)
         self.epochs = train_config["epochs"]
         self.batch_size = train_config["batch_size"]
@@ -295,22 +242,17 @@
                 count -= 1
                 epoch_loss += batch_loss
 
+                if self.scheduler is not None and self.scheduler_step_at == "step":
+                    self.scheduler.step()
+
                 # log learning progress
                 if self.steps % self.logging_freq == 0 and update:
                     elapsed = time.time() - start - total_valid_duration
                     elapsed_tokens = self.total_tokens - processed_tokens
                     self.logger.info(
-<<<<<<< HEAD
-                        "Epoch %d Step: %d Loss: %f Tokens per Sec: %f, Lr: %f" %
-                        (epoch_no + 1, self.steps, batch_loss,
-                         elapsed_tokens / elapsed,
-                         self.optimizer.param_groups[0]["lr"]
-                         ))
-=======
-                        "Epoch %d Step: %d Batch Loss: %f Tokens per Sec: %f",
+                        "Epoch %d Step: %d Batch Loss: %f Tokens per Sec: %f, Lr: %f",
                         epoch_no + 1, self.steps, batch_loss,
-                        elapsed_tokens / elapsed)
->>>>>>> 998acf4b
+                        elapsed_tokens / elapsed, self.optimizer.param_groups[0]["lr"])
                     start = time.time()
                     total_valid_duration = 0
 
@@ -351,29 +293,11 @@
                             'Hooray! New best validation result [%s]!',
                             self.early_stopping_metric)
                         new_best = True
-<<<<<<< HEAD
-                        self.save_checkpoint()
-
-                    # pass validation score or loss or ppl to scheduler
-                    if self.schedule_metric == "loss":
-                        # schedule based on loss
-                        schedule_score = valid_loss
-                    elif self.schedule_metric in ["ppl", "perplexity"]:
-                        # schedule based on perplexity
-                        schedule_score = valid_ppl
-                    else:
-                        # schedule based on evaluation score
-                        schedule_score = valid_score
-                    if self.scheduler is not None:
-                        if not isinstance(self.scheduler, NoamScheduler):
-                            self.scheduler.step(schedule_score)
-=======
                         self._save_checkpoint()
 
                     if self.scheduler is not None \
                             and self.scheduler_step_at == "validation":
                         self.scheduler.step(ckpt_score)
->>>>>>> 998acf4b
 
                     # append to validation report
                     self._add_report(
@@ -400,21 +324,9 @@
                     # store validation set outputs
                     self._store_outputs(valid_hypotheses)
 
-<<<<<<< HEAD
-                    # store attention plots for first three sentences of
-                    # valid data and one randomly chosen example
+                    # store attention plots for selected valid sentences
                     if len(valid_attention_scores) > 0:
-                        store_attention_plots(
-                            attentions=valid_attention_scores,
-                            targets=valid_hypotheses_raw,
-                            sources=[s for s in valid_data.src],
-                            idx=[0, 1, 2, np.random.randint(
-                                0, len(valid_hypotheses))],
-                            output_prefix="{}/att.{}".format(
-                                self.model_dir, self.steps))
-=======
-                    # store attention plots for selected valid sentences
-                    store_attention_plots(attentions=valid_attention_scores,
+                        store_attention_plots(attentions=valid_attention_scores,
                                           targets=valid_hypotheses_raw,
                                           sources=[s for s in valid_data.src],
                                           indices=self.log_valid_sents,
@@ -423,7 +335,6 @@
                                               self.steps),
                                           tb_writer=self.tb_writer,
                                           steps=self.steps)
->>>>>>> 998acf4b
 
                 if self.stop:
                     break
@@ -475,9 +386,6 @@
             # make gradient step
             self.optimizer.step()
             self.optimizer.zero_grad()
-
-            if isinstance(self.scheduler, NoamScheduler):
-                self.scheduler.step()
 
             # increment step counter
             self.steps += 1
@@ -599,12 +507,8 @@
     log_data_info(train_data=train_data, valid_data=dev_data,
                   test_data=test_data, src_vocab=src_vocab, trg_vocab=trg_vocab,
                   logging_function=trainer.logger.info)
-<<<<<<< HEAD
-    model.log_parameters_list(logging_function=trainer.logger.info)
 
     trainer.logger.info(str(model))
-=======
->>>>>>> 998acf4b
 
     # store the vocabs
     src_vocab_file = "{}/src_vocab.txt".format(cfg["training"]["model_dir"])
@@ -669,6 +573,7 @@
                 f.write(h + "\n")
         trainer.logger.info("Test translations saved to: %s", output_path_set)
 
+
 if __name__ == "__main__":
     parser = argparse.ArgumentParser('Joey-NMT')
     parser.add_argument("config", default="configs/default.yaml", type=str,

--- conflicted
+++ resolved
@@ -895,17 +895,10 @@
         #trade_off = (1-self.cost_weight)*(1-reward) + self.cost_weight*budgeted_costs
         # TODO different combination?
         # TODO check signs are correct
-<<<<<<< HEAD
-
         # improvement in reward per increase in cost -> (r-r_prev) / cost
-        self.logger.debug("COST: {}, REWARD: {}".format(costs, reward))
-        self.logger.debug("PREDS: {}".format(regulator_pred))
-        trade_off = reward - self.cost_weight*costs
-=======
         self.logger.info("COST: {}, REWARD: {}".format(costs, reward))
         self.logger.info("PREDS: {}".format(regulator_pred))
         #trade_off = reward - self.cost_weight*costs
->>>>>>> f64dce00
         #trade_off = reward / (costs+1)
         #self.logger.debug("trade_off: {}".format(trade_off))
         #if self.baseline and len(self.rewards) > 0:
@@ -914,20 +907,20 @@
         #    self.logger.debug("trade_off-BL: {}".format(trade_off))
         if self.baseline and len(self.rewards) > 0:
              self.logger.info("MEAN BASELINE: {}".format(np.mean(self.rewards)))
-             reward = reward - np.mean(self.rewards)
+             reward -= np.mean(self.rewards)
         self.logger.debug("reward-BL: {}".format(reward))
         trade_off = costs.new([reward*100]) / (costs+1)
         self.logger.debug("trade_off: {}".format(trade_off))
         # baseline does not include cost
-        self.rewards.append(reward)
-        self.logger.info(nll)
-        self.logger.info(trade_off)
-        self.logger.info(trade_off.cuda())
-        self.logger.info(trade_off.cuda().detach())
+        #self.rewards.append(reward)
+        #self.logger.info(nll)
+        #self.logger.info(trade_off)
+        #self.logger.info(trade_off.cuda())
+        #self.logger.info(trade_off.cuda().detach())
 #        #self.logger.info(costs.new(trade_off).to(regulator_log_probs.device).cuda().detach())
-        self.logger.info(costs.new(trade_off))
-        self.logger.info(costs.new(trade_off).to(regulator_log_probs.device))
-        reg_loss = -torch.mul(nll, trade_off.cuda()) #costs.new(trade_off).to(regulator_log_probs.device).cuda().detach()) #regulator_log_probs.new(trade_off)) .to(regulator_log_probs.device).detach()) #regulator_log_probs.new([reward])
+        #self.logger.info(costs.new(trade_off))
+        #self.logger.info(costs.new(trade_off).to(regulator_log_probs.device))
+        reg_loss = -torch.mul(nll, costs.new(trade_off)) #costs.new(trade_off).to(regulator_log_probs.device).cuda().detach()) #regulator_log_probs.new(trade_off)) .to(regulator_log_probs.device).detach()) #regulator_log_probs.new([reward])
         #print("loss", reg_loss) # batch_size
 
         entropy = 0

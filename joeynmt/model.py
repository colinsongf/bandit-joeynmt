--- conflicted
+++ resolved
@@ -136,16 +136,10 @@
         log_probs = F.log_softmax(out, dim=-1)
 
         # compute batch loss
-<<<<<<< HEAD
-        batch_loss = loss_function(
-            model_output=log_probs.contiguous().view(-1, log_probs.size(-1)),
-            target=batch.trg.contiguous().view(-1),
+        batch_loss = loss_function(log_probs, batch.trg,
             # add weights = token-level feedback here
             weights=batch.weights.contiguous().view(-1)
             if batch.weights is not None else None)
-=======
-        batch_loss = loss_function(log_probs, batch.trg)
->>>>>>> 38abbc80
         # return batch loss = sum over all elements in batch that are not pad
         return batch_loss
 
@@ -175,33 +169,17 @@
 
         # greedy decoding
         if beam_size == 0:
-<<<<<<< HEAD
             stacked_output, stacked_attention_scores, logprobs = greedy(
-                encoder_hidden=encoder_hidden, encoder_output=encoder_output,
-                src_mask=batch.src_mask, embed=self.trg_embed,
-                bos_index=self.bos_index, decoder=self.decoder,
-                max_output_length=max_output_length, eos_index=self.eos_index,
-                return_logp=return_logp)
-            # batch, time, max_src_length
-        else:  # beam size > 0
-            stacked_output, stacked_attention_scores, logprobs = \
-                beam_search(size=beam_size, encoder_output=encoder_output,
-                            encoder_hidden=encoder_hidden,
-                            src_mask=batch.src_mask, embed=self.trg_embed,
-                            max_output_length=max_output_length,
-                            alpha=beam_alpha, eos_index=self.eos_index,
-                            pad_index=self.pad_index, bos_index=self.bos_index,
-                            decoder=self.decoder, return_logp=return_logp)
-=======
-            stacked_output, stacked_attention_scores = greedy(
                     encoder_hidden=encoder_hidden,
                     encoder_output=encoder_output,
                     src_mask=batch.src_mask, embed=self.trg_embed,
                     bos_index=self.bos_index, decoder=self.decoder,
-                    max_output_length=max_output_length)
+                    max_output_length=max_output_length,
+                    return_logp = return_logp)
+
             # batch, time, max_src_length
         else:  # beam size
-            stacked_output, stacked_attention_scores = \
+            stacked_output, stacked_attention_scores, logprobs = \
                     beam_search(
                         size=beam_size, encoder_output=encoder_output,
                         encoder_hidden=encoder_hidden,
@@ -210,8 +188,8 @@
                         alpha=beam_alpha, eos_index=self.eos_index,
                         pad_index=self.pad_index,
                         bos_index=self.bos_index,
-                        decoder=self.decoder)
->>>>>>> 38abbc80
+                        decoder=self.decoder,
+                        return_logp=return_logp)
 
         return stacked_output, stacked_attention_scores, logprobs
 

# coding: utf-8
import torch
import torch.nn.functional as F
from torch import Tensor
import numpy as np

from joeynmt.decoders import Decoder, TransformerDecoder
from joeynmt.embeddings import Embeddings
from joeynmt.helpers import tile


__all__ = ["greedy", "transformer_greedy", "beam_search"]


def greedy(src_mask: Tensor, embed: Embeddings, bos_index: int,
           max_output_length: int, decoder: Decoder,
           encoder_output: Tensor, encoder_hidden: Tensor)\
        -> (np.array, np.array):
    """
    Greedy decoding. Select the token word highest probability at each time
    step. This function is a wrapper that calls recurrent_greedy for
    recurrent decoders and transformer_greedy for transformer decoders.

    :param src_mask: mask for source inputs, 0 for positions after </s>
    :param embed: target embedding
    :param bos_index: index of <s> in the vocabulary
    :param max_output_length: maximum length for the hypotheses
    :param decoder: decoder to use for greedy decoding
    :param encoder_output: encoder hidden states for attention
    :param encoder_hidden: encoder last state for decoder initialization
    :return:
    """

    if isinstance(decoder, TransformerDecoder):
        # Transformer greedy decoding
        greedy_fun = transformer_greedy
    else:
        # Recurrent greedy decoding
        greedy_fun = recurrent_greedy

    return greedy_fun(
        src_mask, embed, bos_index, max_output_length,
        decoder, encoder_output, encoder_hidden)


def recurrent_greedy(
        src_mask: Tensor, embed: Embeddings, bos_index: int,
        max_output_length: int, decoder: Decoder,
        encoder_output: Tensor, encoder_hidden: Tensor) -> (np.array, np.array):
    """
    Greedy decoding: in each step, choose the word that gets highest score.
    Version for recurrent decoder.

    :param src_mask: mask for source inputs, 0 for positions after </s>
    :param embed: target embedding
    :param bos_index: index of <s> in the vocabulary
    :param max_output_length: maximum length for the hypotheses
    :param decoder: decoder to use for greedy decoding
    :param encoder_output: encoder hidden states for attention
    :param encoder_hidden: encoder last state for decoder initialization
    :return:
        - stacked_output: output hypotheses (2d array of indices),
        - stacked_attention_scores: attention scores (3d array)
    """
    batch_size = src_mask.size(0)
    prev_y = src_mask.new_full(size=[batch_size, 1], fill_value=bos_index,
                               dtype=torch.long)
    output = []
    attention_scores = []
    hidden = None
    prev_att_vector = None

    # pylint: disable=unused-variable
    for t in range(max_output_length):
        # decode one single step
        logits, hidden, att_probs, prev_att_vector = decoder(
            encoder_output=encoder_output,
            encoder_hidden=encoder_hidden,
            src_mask=src_mask,
            trg_embed=embed(prev_y),
            hidden=hidden,
            prev_att_vector=prev_att_vector,
            unroll_steps=1)
        # logits: batch x time=1 x vocab (logits)

        # greedy decoding: choose arg max over vocabulary in each step
        next_word = torch.argmax(logits, dim=-1)  # batch x time=1
        output.append(next_word.squeeze(1).cpu().numpy())
        prev_y = next_word
        attention_scores.append(att_probs.squeeze(1).cpu().numpy())
        # batch, max_src_lengths
    stacked_output = np.stack(output, axis=1)  # batch, time
    stacked_attention_scores = np.stack(attention_scores, axis=1)
    return stacked_output, stacked_attention_scores


# pylint: disable=unused-argument
def transformer_greedy(
        src_mask: Tensor, embed: Embeddings,
        bos_index: int, max_output_length: int, decoder: Decoder,
        encoder_output: Tensor, encoder_hidden: Tensor) -> (np.array, np.array):
    """
    Special greedy function for transformer, since it works differently.
    The transformer remembers all previous states and attends to them.

    :param src_mask: mask for source inputs, 0 for positions after </s>
    :param embed: target embedding
    :param bos_index: index of <s> in the vocabulary
    :param max_output_length: maximum length for the hypotheses
    :param decoder: decoder to use for greedy decoding
    :param encoder_output: encoder hidden states for attention
    :param encoder_hidden: encoder final state (unused in Transformer)
    :return:
        - stacked_output: output hypotheses (2d array of indices),
        - stacked_attention_scores: attention scores (3d array)
    """

    batch_size = src_mask.size(0)

    # start with BOS-symbol for each sentence in the batch
    ys = encoder_output.new_full([batch_size, 1], bos_index, dtype=torch.long)

    # a subsequent mask is intersected with this in decoder forward pass
    trg_mask = src_mask.new_ones([1, 1, 1])

    for _ in range(max_output_length):

        trg_embed = embed(ys)  # embed the BOS-symbol

        # pylint: disable=unused-variable
        with torch.no_grad():
            logits, out, _, _ = decoder(
                trg_embed=trg_embed,
                encoder_output=encoder_output,
                encoder_hidden=None,
                src_mask=src_mask,
                unroll_steps=None,
                hidden=None,
                trg_mask=trg_mask
            )

            logits = logits[:, -1]
            _, next_word = torch.max(logits, dim=1)
            next_word = next_word.data
            ys = torch.cat([ys, next_word.unsqueeze(-1)], dim=1)

    ys = ys[:, 1:]  # remove BOS-symbol
    return ys, None


# pylint: disable=too-many-statements,too-many-branches
def beam_search(
        decoder: Decoder,
        size: int,
        bos_index: int, eos_index: int, pad_index: int,
        encoder_output: Tensor, encoder_hidden: Tensor,
        src_mask: Tensor, max_output_length: int, alpha: float,
        embed: Embeddings, n_best: int = 1) -> (np.array, np.array):
    """
    Beam search with size k.
    Inspired by OpenNMT-py, adapted for Transformer.

    In each decoding step, find the k most likely partial hypotheses.

    :param decoder:
    :param size: size of the beam
    :param bos_index:
    :param eos_index:
    :param pad_index:
    :param encoder_output:
    :param encoder_hidden:
    :param src_mask:
    :param max_output_length:
    :param alpha: `alpha` factor for length penalty
    :param embed:
    :param n_best: return this many hypotheses, <= beam
    :return:
        - stacked_output: output hypotheses (2d array of indices),
        - stacked_attention_scores: attention scores (3d array)
    """

    # init
    transformer = isinstance(decoder, TransformerDecoder)
    batch_size = src_mask.size(0)
    att_vectors = None  # not used for Transformer

    # Recurrent models only: initialize RNN hidden state
    # pylint: disable=protected-access
    if not transformer:
        hidden = decoder._init_hidden(encoder_hidden)
    else:
        hidden = None

    # tile encoder states and decoder initial states beam_size times
    if hidden is not None:
        hidden = tile(hidden, size, dim=1)  # layers x batch*k x dec_hidden_size

    encoder_output = tile(encoder_output.contiguous(), size,
                          dim=0)  # batch*k x src_len x enc_hidden_size
    src_mask = tile(src_mask, size, dim=0)  # batch*k x 1 x src_len

    # Transformer only: create target mask
    if transformer:
        trg_mask = src_mask.new_ones([1, 1, 1])  # transformer only
    else:
        trg_mask = None

    # numbering elements in the batch
    batch_offset = torch.arange(
        batch_size, dtype=torch.long, device=encoder_output.device)

    # numbering elements in the extended batch, i.e. beam size copies of each
    # batch element
    beam_offset = torch.arange(
        0,
        batch_size * size,
        step=size,
        dtype=torch.long,
        device=encoder_output.device)

    # keeps track of the top beam size hypotheses to expand for each element
    # in the batch to be further decoded (that are still "alive")
    alive_seq = torch.full(
        [batch_size * size, 1],
        bos_index,
        dtype=torch.long,
        device=encoder_output.device)

    # Give full probability to the first beam on the first step.
    # pylint: disable=not-callable
    topk_log_probs = (torch.tensor([0.0] + [float("-inf")] * (size - 1),
                                   device=encoder_output.device).repeat(
                                    batch_size))

    # Structure that holds finished hypotheses.
    hypotheses = [[] for _ in range(batch_size)]

    results = {}
    results["predictions"] = [[] for _ in range(batch_size)]
    results["scores"] = [[] for _ in range(batch_size)]
    results["gold_score"] = [0] * batch_size

    for step in range(max_output_length):

        # This decides which part of the predicted sentence we feed to the
        # decoder to make the next prediction.
        # For Transformer, we feed the complete predicted sentence so far.
        # For Recurrent models, only feed the previous target word prediction
        if transformer:  # Transformer
            decoder_input = alive_seq  # complete prediction so far
        else:  # Recurrent
            decoder_input = alive_seq[:, -1].view(-1, 1)  # only the last word

        # expand current hypotheses
        # decode one single step
        # logits: logits for final softmax
        # pylint: disable=unused-variable
        trg_embed = embed(decoder_input)
        logits, hidden, att_scores, att_vectors = decoder(
            encoder_output=encoder_output,
            encoder_hidden=encoder_hidden,
            src_mask=src_mask,
            trg_embed=trg_embed,
            hidden=hidden,
            prev_att_vector=att_vectors,
            unroll_steps=1,
            trg_mask=trg_mask  # subsequent mask for Transformer only
        )

        # For the Transformer we made predictions for all time steps up to
        # this point, so we only want to know about the last time step.
        if transformer:
            logits = logits[:, -1]  # keep only the last time step
            hidden = None           # we don't need to keep it for transformer

        # batch*k x trg_vocab
        log_probs = F.log_softmax(logits, dim=-1).squeeze(1)

        # multiply probs by the beam probability (=add logprobs)
        log_probs += topk_log_probs.view(-1).unsqueeze(1)
        curr_scores = log_probs

        # compute length penalty
        if alpha > -1:
            length_penalty = ((5.0 + (step + 1)) / 6.0) ** alpha
            curr_scores /= length_penalty

        # flatten log_probs into a list of possibilities
        curr_scores = curr_scores.reshape(-1, size * decoder.output_size)

        # pick currently best top k hypotheses (flattened order)
        topk_scores, topk_ids = curr_scores.topk(size, dim=-1)

        if alpha > -1:
            # recover original log probs
            topk_log_probs = topk_scores * length_penalty

        # reconstruct beam origin and true word ids from flattened order
        topk_beam_index = topk_ids.div(decoder.output_size)
        topk_ids = topk_ids.fmod(decoder.output_size)

        # map beam_index to batch_index in the flat representation
        batch_index = (
            topk_beam_index
            + beam_offset[:topk_beam_index.size(0)].unsqueeze(1))
        select_indices = batch_index.view(-1)

        # append latest prediction
        alive_seq = torch.cat(
            [alive_seq.index_select(0, select_indices),
             topk_ids.view(-1, 1)], -1)  # batch_size*k x hyp_len

        is_finished = topk_ids.eq(eos_index)
        if step + 1 == max_output_length:
            is_finished.fill_(1)
        # end condition is whether the top beam is finished
        end_condition = is_finished[:, 0].eq(1)

        # save finished hypotheses
        if is_finished.any():
            predictions = alive_seq.view(-1, size, alive_seq.size(-1))
            for i in range(is_finished.size(0)):
                b = batch_offset[i]
                if end_condition[i]:
                    is_finished[i].fill_(1)
                finished_hyp = is_finished[i].nonzero().view(-1)
                # store finished hypotheses for this batch
                for j in finished_hyp:
                    hypotheses[b].append((
                        topk_scores[i, j],
                        predictions[i, j, 1:])  # ignore start_token
                    )
                # if the batch reached the end, save the n_best hypotheses
                if end_condition[i]:
                    best_hyp = sorted(
                        hypotheses[b], key=lambda x: x[0], reverse=True)
                    for n, (score, pred) in enumerate(best_hyp):
                        if n >= n_best:
                            break
                        results["scores"][b].append(score)
                        results["predictions"][b].append(pred)
            non_finished = end_condition.eq(0).nonzero().view(-1)
            # if all sentences are translated, no need to go further
            # pylint: disable=len-as-condition
            if len(non_finished) == 0:
                break
            # remove finished batches for the next step
            topk_log_probs = topk_log_probs.index_select(0, non_finished)
            batch_index = batch_index.index_select(0, non_finished)
            batch_offset = batch_offset.index_select(0, non_finished)
            alive_seq = predictions.index_select(0, non_finished) \
                .view(-1, alive_seq.size(-1))

<<<<<<< HEAD
            # reorder indices, outputs and masks
            select_indices = batch_index.view(-1)
            encoder_output = encoder_output.index_select(0, select_indices)
            src_mask = src_mask.index_select(0, select_indices)

            if hidden is not None and not transformer:
                if isinstance(hidden, tuple):
                    # for LSTMs, states are tuples of tensors
                    h, c = hidden
                    h = h.index_select(1, select_indices)
                    c = c.index_select(1, select_indices)
                    hidden = (h, c)
                else:
                    # for GRUs, states are single tensors
                    hidden = hidden.index_select(1, select_indices)

            if att_vectors is not None:
                att_vectors = att_vectors.index_select(0, select_indices)
=======
        # reorder indices, outputs and masks
        select_indices = batch_index.view(-1)
        encoder_output = encoder_output.index_select(0, select_indices)
        src_mask = src_mask.index_select(0, select_indices)

        if isinstance(hidden, tuple):
            # for LSTMs, states are tuples of tensors
            h, c = hidden
            h = h.index_select(1, select_indices)
            c = c.index_select(1, select_indices)
            hidden = (h, c)
        else:
            # for GRUs, states are single tensors
            hidden = hidden.index_select(1, select_indices)

        att_vectors = att_vectors.index_select(0, select_indices)
>>>>>>> 881e012b

    def pad_and_stack_hyps(hyps, pad_value):
        filled = np.ones((len(hyps), max([h.shape[0] for h in hyps])),
                         dtype=int) * pad_value
        for j, h in enumerate(hyps):
            for k, i in enumerate(h):
                filled[j, k] = i
        return filled

    # from results to stacked outputs
    assert n_best == 1
    # only works for n_best=1 for now
    final_outputs = pad_and_stack_hyps([r[0].cpu().numpy() for r in
                                        results["predictions"]],
                                       pad_value=pad_index)

    return final_outputs, None<|MERGE_RESOLUTION|>--- conflicted
+++ resolved
@@ -351,43 +351,24 @@
             alive_seq = predictions.index_select(0, non_finished) \
                 .view(-1, alive_seq.size(-1))
 
-<<<<<<< HEAD
-            # reorder indices, outputs and masks
-            select_indices = batch_index.view(-1)
-            encoder_output = encoder_output.index_select(0, select_indices)
-            src_mask = src_mask.index_select(0, select_indices)
-
-            if hidden is not None and not transformer:
-                if isinstance(hidden, tuple):
-                    # for LSTMs, states are tuples of tensors
-                    h, c = hidden
-                    h = h.index_select(1, select_indices)
-                    c = c.index_select(1, select_indices)
-                    hidden = (h, c)
-                else:
-                    # for GRUs, states are single tensors
-                    hidden = hidden.index_select(1, select_indices)
-
-            if att_vectors is not None:
-                att_vectors = att_vectors.index_select(0, select_indices)
-=======
         # reorder indices, outputs and masks
         select_indices = batch_index.view(-1)
         encoder_output = encoder_output.index_select(0, select_indices)
         src_mask = src_mask.index_select(0, select_indices)
 
-        if isinstance(hidden, tuple):
-            # for LSTMs, states are tuples of tensors
-            h, c = hidden
-            h = h.index_select(1, select_indices)
-            c = c.index_select(1, select_indices)
-            hidden = (h, c)
-        else:
-            # for GRUs, states are single tensors
-            hidden = hidden.index_select(1, select_indices)
-
-        att_vectors = att_vectors.index_select(0, select_indices)
->>>>>>> 881e012b
+        if hidden is not None and not transformer:        
+            if isinstance(hidden, tuple):
+                # for LSTMs, states are tuples of tensors
+                h, c = hidden
+                h = h.index_select(1, select_indices)
+                c = c.index_select(1, select_indices)
+                hidden = (h, c)
+            else:
+                # for GRUs, states are single tensors
+                hidden = hidden.index_select(1, select_indices)
+
+        if att_vectors is not None:
+            att_vectors = att_vectors.index_select(0, select_indices)
 
     def pad_and_stack_hyps(hyps, pad_value):
         filled = np.ones((len(hyps), max([h.shape[0] for h in hyps])),
